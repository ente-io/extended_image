<<<<<<< HEAD
## 1.3.0

* Features:
  Support zoom with mouse wheel.

## 1.2.0

* Features:
=======
## 1.6.0

* Improve:
  Public ExtendedImageSlidePageHandler for slide other widget. #298
## 1.5.0

* Improve:
  Public handleLoadingProgress for default constructor of ExtendedImage. #274

## 1.4.0

* Improve:
  Add hitTestBehavior for GestureConfig and EditorConfig. #271

## 1.3.0

* Features:
  Support zoom with mouse wheel.

## 1.2.0

* Features:
>>>>>>> 4c2c5767
  Add posibility to draw custom crop layout corners
  Add corner shape(ExtendedImageCropLayerPainterCircleCorner())

## 1.1.2

* Issues:
<<<<<<< HEAD
  Fix issue that flickering when zooming out(#235). 
=======
  Fix issue that flickering when zooming out(#235).
>>>>>>> 4c2c5767

## 1.1.1

* Issues:
  Fix issue that slide offset is not right.

## 1.1.0

* Features:
  Add cacheHeight and cacheWidth params for all constructors.
  Add isAntiAlias parameter.
  Add GestureDetailsIsChanged call back for GestureConfig(#214).

* Improve:
  More demo.

## 1.0.0

* Improve:

  Merge from Defer image decoding when scrolling fast(https://github.com/flutter/flutter/pull/49389).

* Flutter sdk minimum version limit to 1.17.0.


## 0.9.0

* Features:
  Add cacheHeight and cacheWidth params for ExtendedImage.network.
  Add Key extendedImageGestureKey for ExtendedImageGesture.

## 0.8.0

* Features:
  Add call back CanScrollPage for ExtendedImageGesturePageView.

## 0.7.4

* Issues:
  Fix ScrollPhysics is not working for ExtendedImageGesturePageView

## 0.7.3+1

* remove docs.

## 0.7.3

* Improve:
  fix build error on high flutter sdk(> 1.6.0)
  fix analysiz_options

## 0.7.2

* Features:
  support loading progress for network
  public HttpClient of ExtendedNetworkImageProvider
  public ExtendedImageGestureState for SlideOffsetHandler/SlideEndHandler/SlideScaleHandler to get scale of image

## 0.7.1

* Improve:
  scale parameter of method(handleDoubleTap) is support animationMinScale and animationMaxScale now.

## 0.7.0

* Features:
  Support web.
  Add clearMemoryCacheWhenDispose parameter that whether clear memory cache when image is disposed.
* Issues:
  Fix animationMinScale and animationMaxScale are not working for gif.
  Fix scale parameter of method(handleDoubleTap) is beyond minScale and maxScale.

## 0.6.9

* Features:
  Support customize offset when slide page.

## 0.6.8

* Issues:
  Fix breaking change for flutter 1.10.15 about miss load parameter.

## 0.6.7

* Issues:
  Fix issue that ExtendedImageGesturePageView didn't work well when set initial alignment.

## 0.6.6

* Features:
  Support init image with alignment when initialScale >1.0.
* Issues:
  Fix issue that scrollDirection didn't work when set it dynamically(ExtendedImageGesturePageView ).
* Improve:
  Add WaterfallFlow demo.

## 0.6.5

* Features:
  Add completedWidget for ExtendedImageState, it is include gesture or editor, so that you would't miss them
* Improve:
  Improve documents about Load State

## 0.6.4

* Issues:
  Fix issue that rawImageData can't be cached for ExtendedExactAssetImageProvider/ExtendedAssetImageProvider.
* Improve:
  Add demo about ImageEditor with native library, it's faster.

## 0.6.3

* Issues:
  Fix issue that forget canvas.restore after canvas.clipRect
* Breaking Change:
  ImageEditor：you should crop image data before flip or rotate image data now.
* Improve:
  Increase cropping speed

## 0.6.2

* Features:
  Add InitCropRectType(imageRect,layoutRect) for EditorConfig to define init crop rect base on initial image rect or image layout rect.
* Breaking Change:
  Make sure the image is all painted to crop,the fit of image must be BoxFit.contain.

## 0.6.1

* Issues:
  Fix issue about drag slowly in ImageEditor

## 0.6.0

* Issues:
  Fix issue about strange behaviour at slide out page

## 0.5.9

* Add HeroBuilderForSlidingPage call back to fix strange hero animation

## 0.5.8

* Features:
  Support to crop,rotate,flip image

## 0.5.6

* Add key for ExtendedImageSlidePage

## 0.5.5

* Features:
  Add call back CanMovePage for ExtendedImageGesturePageView. related issue(https://github.com/fluttercandies/extended_image/issues/32)

## 0.5.4

* Issues:
  Fix issue about borderRadius and border
  Fix demo error about extended_text

## 0.5.3

* Improve codes base on v1.7.8

## 0.5.1

* Features:
  Add call back onSlidingPage when is sliding page, you can change other widgets state in page.ExtendedImageSlidePage
* Add enableSlideOutPage parameter to define whether enable slide out page. ExtendedImage

## 0.4.3

* Breaking Change:
  Parameter gestureConfig is obsolete. initGestureConfigHandler is used to setting GestureConfig now.

* Issues:
  Fix issue about slide page.

* Features:
  Support to slide page at loading/failed state

## 0.4.2

* add README-ZH.md

## 0.4.1

* add SlideType to support slide only image or whole pageExtendedImageSlidePage

## 0.4.0

* support to slide out page

## 0.3.8

* update path_provider 1.1.0

## 0.3.6

* handle load failed when re-addListener

## 0.3.4

* add physics parameter for ExtendedImageGesturePageView

## 0.3.3

* disabled informationCollector to keep backwards compatibility for now (ExtendedNetworkImageProvider)

## 0.3.2

* import extended_image_library for network cache

## 0.3.1

* fix issue that AnimationController.stop() called after AnimationController.dispose().
* show how to build a double tap scale animation.

## 0.2.9

* add handleDoubleTap method to support zoom image base on double tap position.

## 0.2.8

* add inertia scroll when image is zoom in and it's moving page.

## 0.2.7

* fix issue that wrong behavior of page view scroll when image has big width or big height.

## 0.2.6

* fix issue that wrong behavior of page view scroll when image is zoom in.

## 0.2.5

* add onDoubleTap parameter to custom double tap behavior under ExtendedImageMode.Gesture

## 0.2.3

* add enableMemoryCache parameter, whether cache in PaintingBinding.instance.imageCache
* add clearMemoryCacheIfFailed parameter, when failed to load image, whether clear memory cache,if true, image will reload in next time.
* auto cancel network request is obsolete.

## 0.2.2

* update path_provider version from 0.4.1 to 0.5.0+1

## 0.2.1

* add cancelToken,retries,timeLimit and timeRetry parameters for ExtendedImage.network method
* add default cancelToken for ExtendedImage.network method
* fix issue about cancel network image request
* fix gesture page view scrolls not smooth

## 0.2.0

* support zoom/pan image and view image in page view like wechat(support zoom in and scroll next or previous image)

## 0.1.8

* remove image_picker_saver from extended_image.
  obsolete saveNetworkImageToPhoto method(if you want to save photo,you can import image_picker_saver and get data from getNetworkImageData method)

## 0.1.7

* public instantiateImageCodec method so that you can handle image data by override this in ExtendedNetworkImageProvider

## 0.1.6

* add getNetworkImageData method

## 0.1.5

* change toMd5 to keyToMd5

## 0.1.4

* public imageProvider for ExtendedImageState

## 0.1.3

* add extended image.<|MERGE_RESOLUTION|>--- conflicted
+++ resolved
@@ -1,13 +1,3 @@
-<<<<<<< HEAD
-## 1.3.0
-
-* Features:
-  Support zoom with mouse wheel.
-
-## 1.2.0
-
-* Features:
-=======
 ## 1.6.0
 
 * Improve:
@@ -30,18 +20,13 @@
 ## 1.2.0
 
 * Features:
->>>>>>> 4c2c5767
   Add posibility to draw custom crop layout corners
   Add corner shape(ExtendedImageCropLayerPainterCircleCorner())
 
 ## 1.1.2
 
 * Issues:
-<<<<<<< HEAD
-  Fix issue that flickering when zooming out(#235). 
-=======
   Fix issue that flickering when zooming out(#235).
->>>>>>> 4c2c5767
 
 ## 1.1.1
 
