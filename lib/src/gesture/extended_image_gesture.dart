import 'package:extended_image/src/gesture/extended_image_gesture_utils.dart';
import 'package:extended_image/src/gesture/extended_image_gesture_page_view.dart';
import 'package:extended_image/src/extended_image_utils.dart';
import 'package:extended_image/src/image/extended_raw_image.dart';
import 'package:flutter/gestures.dart';
import 'package:flutter/material.dart';
import 'package:flutter/rendering.dart';
import '../extended_image_typedef.dart';
import 'extended_image_slide_page.dart';

bool _defaultCanScaleImage(GestureDetails details) => true;

/// scale idea from https://github.com/flutter/flutter/blob/master/examples/layers/widgets/gestures.dart
/// zoom image
class ExtendedImageGesture extends StatefulWidget {
  const ExtendedImageGesture(
    this.extendedImageState, {
    this.imageBuilder,
    CanScaleImage canScaleImage,
    Key key,
  })  : canScaleImage = canScaleImage ?? _defaultCanScaleImage,
        super(key: key);
  final ExtendedImageState extendedImageState;
  final ImageBuilderForGesture imageBuilder;
  final CanScaleImage canScaleImage;
  @override
  ExtendedImageGestureState createState() => ExtendedImageGestureState();
}

class ExtendedImageGestureState extends State<ExtendedImageGesture>
    with TickerProviderStateMixin {
  ///details for gesture
  GestureDetails _gestureDetails;
  Offset _normalizedOffset;
  double _startingScale;
  Offset _startingOffset;
  Offset _pointerDownPosition;
  GestureAnimation _gestureAnimation;
  GestureConfig _gestureConfig;
  ExtendedImageGesturePageViewState _pageViewState;
  ExtendedImageSlidePageState get extendedImageSlidePageState =>
      widget.extendedImageState.slidePageState;
  @override
  void initState() {
    _initGestureConfig();
    super.initState();
  }

  void _initGestureConfig() {
    final double initialScale = _gestureConfig?.initialScale;
    final InitialAlignment initialAlignment = _gestureConfig?.initialAlignment;
    _gestureConfig = widget
            .extendedImageState.imageWidget.initGestureConfigHandler
            ?.call(widget.extendedImageState) ??
        GestureConfig();

    if (_gestureDetails == null ||
        initialScale != _gestureConfig.initialScale ||
        initialAlignment != _gestureConfig.initialAlignment) {
      _gestureDetails = GestureDetails(
        totalScale: _gestureConfig.initialScale,
        offset: Offset.zero,
      )..initialAlignment = _gestureConfig.initialAlignment;
    }

    if (_gestureConfig.cacheGesture) {
      final GestureDetails cache =
          _gestureDetailsCache[widget.extendedImageState.imageStreamKey];
      if (cache != null) {
        _gestureDetails = cache;
      }
    }
    _gestureDetails ??= GestureDetails(
      totalScale: _gestureConfig.initialScale,
      offset: Offset.zero,
    );

    _gestureAnimation = GestureAnimation(this, offsetCallBack: (Offset value) {
      gestureDetails = GestureDetails(
          offset: value,
          totalScale: _gestureDetails.totalScale,
          gestureDetails: _gestureDetails);
    }, scaleCallBack: (double scale) {
      gestureDetails = GestureDetails(
          offset: _gestureDetails.offset,
          totalScale: scale,
          gestureDetails: _gestureDetails,
          actionType: ActionType.zoom,
          userOffset: false);
    });
  }

  @override
  void didChangeDependencies() {
    _pageViewState = null;
    if (_gestureConfig.inPageView) {
      _pageViewState =
          context.findAncestorStateOfType<ExtendedImageGesturePageViewState>();
    }
    super.didChangeDependencies();
  }

  @override
  void didUpdateWidget(ExtendedImageGesture oldWidget) {
    _initGestureConfig();
    _pageViewState = null;
    if (_gestureConfig.inPageView) {
      _pageViewState =
          context.findAncestorStateOfType<ExtendedImageGesturePageViewState>();
    }
    super.didUpdateWidget(oldWidget);
  }

  @override
  void dispose() {
    super.dispose();
    _gestureAnimation?.stop();
    _gestureAnimation?.dispose();
  }

  void _handleScaleStart(ScaleStartDetails details) {
    _gestureAnimation.stop();
    _normalizedOffset = (details.focalPoint - _gestureDetails.offset) /
        _gestureDetails.totalScale;
    _startingScale = _gestureDetails.totalScale;
    _startingOffset = details.focalPoint;
  }

  Offset _updateSlidePagePreOffset;
  //Offset _updateSlidePageImageStartingOffset;

  void _handleScaleUpdate(ScaleUpdateDetails details) {
    ///whether gesture page
    if (extendedImageSlidePageState != null &&
        details.scale == 1.0 &&
        _gestureDetails.userOffset &&
        _gestureDetails.actionType == ActionType.pan) {
      final Offset offsetDelta = details.focalPoint - _startingOffset;
      //print(offsetDelta);
      bool updateGesture = false;
      if (!extendedImageSlidePageState.isSliding) {
        if (offsetDelta.dx != 0 &&
            doubleCompare(offsetDelta.dx.abs(), offsetDelta.dy.abs()) > 0) {
          if (_gestureDetails.computeHorizontalBoundary) {
            if (offsetDelta.dx > 0) {
              updateGesture = _gestureDetails.boundary.left;
            } else {
              updateGesture = _gestureDetails.boundary.right;
            }
          } else {
            updateGesture = true;
          }
        }
        if (offsetDelta.dy != 0 &&
            doubleCompare(offsetDelta.dy.abs(), offsetDelta.dx.abs()) > 0) {
          if (_gestureDetails.computeVerticalBoundary) {
            if (offsetDelta.dy < 0) {
              updateGesture = _gestureDetails.boundary.bottom;
            } else {
              updateGesture = _gestureDetails.boundary.top;
            }
          } else {
            updateGesture = true;
          }
        }
      } else {
        updateGesture = true;
      }

      final double delta = (details.focalPoint - _startingOffset).distance;
//      if (widget.extendedImageGesturePageState.widget.pageGestureAxis ==
//          PageGestureAxis.horizontal) {
//        delta = (details.focalPoint - _startingOffset).dx;
//      } else if (widget.extendedImageGesturePageState.widget.pageGestureAxis ==
//          PageGestureAxis.vertical) {
//        delta = (details.focalPoint - _startingOffset).dy;
//      }

//      if (widget.extendedImagePageViewState != null) {
//        if (widget.extendedImagePageViewState.widget.scrollDirection ==
//            Axis.horizontal) {
//        } else {}
//      }

      if (doubleCompare(delta, minGesturePageDelta) > 0 && updateGesture) {
        _updateSlidePagePreOffset ??= details.focalPoint;
        //_updateSlidePageImageStartingOffset ??= _gestureDetails.offset;
        extendedImageSlidePageState.slide(
            details.focalPoint - _updateSlidePagePreOffset,
            extendedImageGestureState: this);
        _updateSlidePagePreOffset = details.focalPoint;
      }
    }

    if (extendedImageSlidePageState != null &&
        extendedImageSlidePageState.isSliding) {
      return;
    }

    final double scale = widget.canScaleImage(_gestureDetails)
        ? clampScale(_startingScale * details.scale * _gestureConfig.speed,
            _gestureConfig.animationMinScale, _gestureConfig.animationMaxScale)
        : _gestureDetails.totalScale;

    //Round the scale to three points after comma to prevent shaking
    //scale = roundAfter(scale, 3);
    //no more zoom
    if (details.scale != 1.0 &&
        ((doubleEqual(_gestureDetails.totalScale,
                    _gestureConfig.animationMinScale) &&
                doubleCompare(scale, _gestureDetails.totalScale) <= 0) ||
            (doubleEqual(_gestureDetails.totalScale,
                    _gestureConfig.animationMaxScale) &&
                doubleCompare(scale, _gestureDetails.totalScale) >= 0))) {
      return;
    }

    final Offset offset = (details.scale == 1.0
            ? details.focalPoint * _gestureConfig.speed
            : _startingOffset) -
        _normalizedOffset * scale;

    if (mounted &&
        (offset != _gestureDetails.offset ||
            scale != _gestureDetails.totalScale)) {
      gestureDetails = GestureDetails(
          offset: offset,
          totalScale: scale,
          gestureDetails: _gestureDetails,
          actionType: details.scale != 1.0 ? ActionType.zoom : ActionType.pan);
    }
  }

  void _handleScaleEnd(ScaleEndDetails details) {
    if (extendedImageSlidePageState != null &&
        extendedImageSlidePageState.isSliding) {
      _updateSlidePagePreOffset = null;
      // _updateSlidePageImageStartingOffset = null;
      extendedImageSlidePageState.endSlide(details);
      return;
    }
    //animate back to maxScale if gesture exceeded the maxScale specified
    if (doubleCompare(_gestureDetails.totalScale, _gestureConfig.maxScale) >
        0) {
      final double velocity =
          (_gestureDetails.totalScale - _gestureConfig.maxScale) /
              _gestureConfig.maxScale;

      _gestureAnimation.animationScale(
          _gestureDetails.totalScale, _gestureConfig.maxScale, velocity);
      return;
    }

    //animate back to minScale if gesture fell smaller than the minScale specified
    if (doubleCompare(_gestureDetails.totalScale, _gestureConfig.minScale) <
        0) {
      final double velocity =
          (_gestureConfig.minScale - _gestureDetails.totalScale) /
              _gestureConfig.minScale;

      _gestureAnimation.animationScale(
          _gestureDetails.totalScale, _gestureConfig.minScale, velocity);
      return;
    }

    if (_gestureDetails.actionType == ActionType.pan) {
      // get magnitude from gesture velocity
      final double magnitude = details.velocity.pixelsPerSecond.distance;

      // do a significant magnitude
      if (doubleCompare(magnitude, minMagnitude) >= 0) {
        final Offset direction = details.velocity.pixelsPerSecond /
            magnitude *
            _gestureConfig.inertialSpeed;

        _gestureAnimation.animationOffset(
            _gestureDetails.offset, _gestureDetails.offset + direction);
      }
    }
  }

  void _handleDoubleTap() {
    if (widget.extendedImageState.imageWidget.onDoubleTap != null) {
      widget.extendedImageState.imageWidget.onDoubleTap(this);
      return;
    }

    if (!mounted) {
      return;
    }

    gestureDetails = GestureDetails(
      offset: Offset.zero,
      totalScale: _gestureConfig.initialScale,
    );
  }

  void _handlePointerDown(PointerDownEvent pointerDownEvent) {
    _pointerDownPosition = pointerDownEvent.position;

    _gestureAnimation.stop();

    _pageViewState?.extendedImageGestureState = this;
  }

  @override
  Widget build(BuildContext context) {
    if (_gestureConfig.cacheGesture) {
      _gestureDetailsCache[widget.extendedImageState.imageStreamKey] =
          _gestureDetails;
    }

    Widget image = ExtendedRawImage(
      image: widget.extendedImageState.extendedImageInfo?.image,
      width: widget.extendedImageState.imageWidget.width,
      height: widget.extendedImageState.imageWidget.height,
      scale: widget.extendedImageState.extendedImageInfo?.scale ?? 1.0,
      color: widget.extendedImageState.imageWidget.color,
      colorBlendMode: widget.extendedImageState.imageWidget.colorBlendMode,
      fit: widget.extendedImageState.imageWidget.fit,
      alignment: widget.extendedImageState.imageWidget.alignment,
      repeat: widget.extendedImageState.imageWidget.repeat,
      centerSlice: widget.extendedImageState.imageWidget.centerSlice,
      matchTextDirection:
          widget.extendedImageState.imageWidget.matchTextDirection,
      invertColors: widget.extendedImageState.invertColors,
      filterQuality: widget.extendedImageState.imageWidget.filterQuality,
      beforePaintImage: widget.extendedImageState.imageWidget.beforePaintImage,
      afterPaintImage: widget.extendedImageState.imageWidget.afterPaintImage,
      gestureDetails: _gestureDetails,
    );

    if (extendedImageSlidePageState != null) {
      image = widget.extendedImageState.imageWidget?.heroBuilderForSlidingPage
              ?.call(image) ??
          image;
      if (extendedImageSlidePageState.widget.slideType == SlideType.onlyImage) {
        image = Transform.translate(
          offset: extendedImageSlidePageState.offset,
          child: Transform.scale(
            scale: extendedImageSlidePageState.scale,
            child: image,
          ),
        );
      }
    }

    image = widget.imageBuilder?.call(image) ?? image;

    image = GestureDetector(
      onScaleStart: _handleScaleStart,
      onScaleUpdate: _handleScaleUpdate,
      onScaleEnd: _handleScaleEnd,
      onDoubleTap: _handleDoubleTap,
      child: image,
      behavior: _gestureConfig?.hitTestBehavior,
    );

    image = Listener(
      child: image,
      onPointerDown: _handlePointerDown,
      onPointerSignal: _handlePointerSignal,
<<<<<<< HEAD
=======
      behavior: _gestureConfig?.hitTestBehavior,
>>>>>>> 4c2c5767
    );

    return image;
  }

  GestureDetails get gestureDetails => _gestureDetails;
  set gestureDetails(GestureDetails value) {
    if (mounted) {
      setState(() {
        _gestureDetails = value;
        _gestureConfig?.gestureDetailsIsChanged?.call(_gestureDetails);
      });
    }
  }

  GestureConfig get imageGestureConfig => _gestureConfig;

  void handleDoubleTap({double scale, Offset doubleTapPosition}) {
    doubleTapPosition ??= _pointerDownPosition;
    scale ??= _gestureConfig.initialScale;
    //scale = scale.clamp(_gestureConfig.minScale, _gestureConfig.maxScale);
    _handleScaleStart(ScaleStartDetails(focalPoint: doubleTapPosition));
    _handleScaleUpdate(ScaleUpdateDetails(
        focalPoint: doubleTapPosition, scale: scale / _startingScale));
    if (scale < _gestureConfig.minScale || scale > _gestureConfig.maxScale) {
      _handleScaleEnd(ScaleEndDetails());
    }
  }

  Offset get pointerDownPosition => _pointerDownPosition;

  void slide() {
    if (mounted) {
      setState(() {
        _gestureDetails.slidePageOffset = extendedImageSlidePageState?.offset;
      });
    }
  }

  void reset() {
    _gestureConfig = widget
            .extendedImageState.imageWidget.initGestureConfigHandler
            ?.call(widget.extendedImageState) ??
        GestureConfig();

    gestureDetails = GestureDetails(
      totalScale: _gestureConfig.initialScale,
      offset: Offset.zero,
    )..initialAlignment = _gestureConfig.initialAlignment;
  }

  void _handlePointerSignal(PointerSignalEvent event) {
    if (event is PointerScrollEvent && event.kind == PointerDeviceKind.mouse) {
      _handleScaleStart(ScaleStartDetails(focalPoint: event.position));
      final double dy = event.scrollDelta.dy;
      final double dx = event.scrollDelta.dx;
      _handleScaleUpdate(ScaleUpdateDetails(
          focalPoint: event.position,
          scale: 1.0 +
              (dy.abs() > dx.abs() ? dy : dx) * _gestureConfig.speed / 1000.0));
      _handleScaleEnd(ScaleEndDetails());
    }
  }

  void _handlePointerSignal(PointerSignalEvent event) {
    if (event is PointerScrollEvent && event.kind == PointerDeviceKind.mouse) {
      _handleScaleStart(ScaleStartDetails(focalPoint: event.position));
      final double dy = event.scrollDelta.dy;
      final double dx = event.scrollDelta.dx;
      _handleScaleUpdate(ScaleUpdateDetails(
          focalPoint: event.position,
          scale: 1.0 +
              (dy.abs() > dx.abs() ? dy : dx) * _gestureConfig.speed / 1000.0));
      _handleScaleEnd(ScaleEndDetails());
    }
  }
}

Map<Object, GestureDetails> _gestureDetailsCache = <Object, GestureDetails>{};

///clear the gesture details
void clearGestureDetailsCache() {
  _gestureDetailsCache.clear();
}<|MERGE_RESOLUTION|>--- conflicted
+++ resolved
@@ -360,10 +360,7 @@
       child: image,
       onPointerDown: _handlePointerDown,
       onPointerSignal: _handlePointerSignal,
-<<<<<<< HEAD
-=======
       behavior: _gestureConfig?.hitTestBehavior,
->>>>>>> 4c2c5767
     );
 
     return image;
