--- conflicted
+++ resolved
@@ -368,10 +368,7 @@
 | cropAspectRatio        | aspect ratio of crop rect                                          | null(custom)                                                 |
 | initCropRectType       | init crop rect base on initial image rect or image layout rect     | imageRect                                                    |
 | cornerPainter          | corner shape                                                       | ExtendedImageCropLayerPainterNinetyDegreesCorner()           |
-<<<<<<< HEAD
-=======
 | hitTestBehavior        | How to behave during hit tests                                     | HitTestBehavior.deferToChild                                 |
->>>>>>> 4c2c5767
 
 ### crop aspect ratio
 
